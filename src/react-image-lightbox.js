/*
 * react-image-lightbox
 * Copyright 2016 Chris Fritz All rights reserved.
 * @license Open source under the MIT License
 */

import React, { Component, PropTypes } from 'react';
import Modal from 'react-modal';
import {
    translate,
    getWindowWidth,
    getWindowHeight,
    isInIframe,
    getIEVersion,
} from './util';
import {
    KEYS,
    MIN_ZOOM_LEVEL,
    MAX_ZOOM_LEVEL,
    ZOOM_RATIO,
    WHEEL_MOVE_X_THRESHOLD,
    WHEEL_MOVE_Y_THRESHOLD,
    ZOOM_BUTTON_INCREMENT_SIZE,
} from './constant';
import baseStyles from './style.scss';

// Add fallback classes for browsers without flexbox support
let styles = baseStyles;
const _ieVersion = getIEVersion();
if (_ieVersion < 10) {
    styles = {
        ...styles,
        toolbarSide:      `${styles.toolbarSide} ${styles.toolbarSideNoFlex}`,
        toolbarLeftSide:  `${styles.toolbarLeftSide} ${styles.toolbarLeftSideNoFlex}`,
        toolbarRightSide: `${styles.toolbarRightSide} ${styles.toolbarRightSideNoFlex}`,
    };
}

function handleCaptionMousewheel(event) {
    event.stopPropagation();
}

function handleCaptionMouseDown(event) {
    event.stopPropagation();
}

class ReactImageLightbox extends Component {
    constructor(props) {
        super(props);

        this.state = {
            //-----------------------------
            // Animation
            //-----------------------------

            // Lightbox is closing
            // When Lightbox is mounted, if animation is enabled it will open with the reverse of the closing animation
            isClosing: !props.animationDisabled,

            // Component parts should animate (e.g., when images are moving, or image is being zoomed)
            shouldAnimate: false,

            //-----------------------------
            // Zoom settings
            //-----------------------------
            // Zoom level of image
            zoomLevel: MIN_ZOOM_LEVEL,

            //-----------------------------
            // Image position settings
            //-----------------------------
            // Horizontal offset from center
            offsetX: 0,

            // Vertical offset from center
            offsetY: 0,
        };

        this.closeIfClickInner        = this.closeIfClickInner.bind(this);
        this.handleImageDoubleClick   = this.handleImageDoubleClick.bind(this);
        this.handleImageMouseWheel    = this.handleImageMouseWheel.bind(this);
        this.handleKeyInput           = this.handleKeyInput.bind(this);
        this.handleMouseUp            = this.handleMouseUp.bind(this);
        this.handleOuterMouseDown     = this.handleOuterMouseDown.bind(this);
        this.handleOuterMouseMove     = this.handleOuterMouseMove.bind(this);
        this.handleOuterMousewheel    = this.handleOuterMousewheel.bind(this);
        this.handleOuterTouchStart    = this.handleOuterTouchStart.bind(this);
        this.handleOuterTouchMove     = this.handleOuterTouchMove.bind(this);
        this.handleWindowResize       = this.handleWindowResize.bind(this);
        this.handleZoomInButtonClick  = this.handleZoomInButtonClick.bind(this);
        this.handleZoomOutButtonClick = this.handleZoomOutButtonClick.bind(this);
        this.requestClose             = this.requestClose.bind(this);
        this.requestMoveNext          = this.requestMoveNext.bind(this);
        this.requestMovePrev          = this.requestMovePrev.bind(this);
        this.handleCaptionMousewheel  = handleCaptionMousewheel;
        this.handleCaptionMouseDown   = handleCaptionMouseDown;
    }

    componentWillMount() {
        // Whether event listeners for keyboard and mouse input have been attached or not
        this.listenersAttached = false;

        // Used to disable animation when changing props.mainSrc|nextSrc|prevSrc
        this.keyPressed = false;

        // Used to store load state / dimensions of images
        this.imageCache = {};

        // Time the last keydown event was called (used in keyboard action rate limiting)
        this.lastKeyDownTime = 0;

        // Used for debouncing window resize event
        this.resizeTimeout = null;

        // Used to determine when actions are triggered by the scroll wheel
        this.wheelActionTimeout = null;
        this.resetScrollTimeout = null;
        this.scrollX            = 0;
        this.scrollY            = 0;

        // Used in panning zoomed images
        this.isDragging       = false;
        this.dragStartX       = 0;
        this.dragStartY       = 0;
        this.dragStartOffsetX = 0;
        this.dragStartOffsetY = 0;

        // Used to differentiate between images with identical src
        this.keyCounter = 0;

        // Used to detect a move when all src's remain unchanged (four or more of the same image in a row)
        this.moveRequested = false;

        if (!this.props.animationDisabled) {
            // Make opening animation play
            this.setState({ isClosing: false });
        }
    }

    componentDidMount() {
        this.mounted = true;
        this.attachListeners();

        this.loadAllImages();
    }

    componentWillReceiveProps(nextProps) {
        // Iterate through the source types for prevProps and nextProps to
        //  determine if any of the sources changed
        let sourcesChanged = false;
        const prevSrcDict = {};
        const nextSrcDict = {};
        this.getSrcTypes().forEach((srcType) => {
            if (this.props[srcType.name] !== nextProps[srcType.name]) {
                sourcesChanged = true;

                prevSrcDict[this.props[srcType.name]] = true;
                nextSrcDict[nextProps[srcType.name]] = true;
            }
        });

        if (sourcesChanged || this.moveRequested) {
            // Reset the loaded state for images not rendered next
            Object.keys(prevSrcDict).forEach((prevSrc) => {
                if (!(prevSrc in nextSrcDict) && (prevSrc in this.imageCache)) {
                    this.imageCache[prevSrc].loaded = false;
                }
            });

            this.moveRequested = false;

            // Load any new images
            this.loadAllImages(nextProps);
        }
    }

    componentWillUnmount() {
        this.mounted = false;
        this.detachListeners();
    }

    // Attach key and mouse input events
    attachListeners() {
        if (!this.listenersAttached) {
            window.addEventListener('resize', this.handleWindowResize);
            window.addEventListener('mouseup', this.handleMouseUp);
            window.addEventListener('touchend', this.handleMouseUp);

            // Have to add an extra mouseup handler to catch mouseup events outside of the window
            //  if the page containing the lightbox is displayed in an iframe
            if (isInIframe()) {
                window.top.addEventListener('mouseup', this.handleMouseUp);
                window.top.addEventListener('touchend', this.handleMouseUp);
            }

            this.listenersAttached = true;
        }
    }

    // Change zoom level
    changeZoom(zoomLevel, clientX, clientY) {
        // Ignore if zoom disabled
        if (!this.props.enableZoom) {
            return;
        }

        // Constrain zoom level to the set bounds
        const nextZoomLevel = Math.max(MIN_ZOOM_LEVEL, Math.min(MAX_ZOOM_LEVEL, zoomLevel));

        // Ignore requests that don't change the zoom level
        if (nextZoomLevel === this.state.zoomLevel) {
            return;
        } else if (nextZoomLevel === MIN_ZOOM_LEVEL) {
            // Snap back to center if zoomed all the way out
            return this.setState({
                zoomLevel: nextZoomLevel,
                offsetX:   0,
                offsetY:   0,
            });
        }

        const imageBaseSize = this.getBestImageForType('mainSrc');
        if (imageBaseSize === null) {
            return;
        }

        const currentZoomMultiplier = this.getZoomMultiplier();
        const nextZoomMultiplier    = this.getZoomMultiplier(nextZoomLevel);

        // Default to the center of the image to zoom when no mouse position specified
        const boxRect = this.getLightboxRect();
        const percentXInCurrentBox = typeof clientX !== 'undefined' ?
            ((clientX - boxRect.left - ((boxRect.width - imageBaseSize.width) / 2)) / imageBaseSize.width) :
            0.5;
        const percentYInCurrentBox = typeof clientY !== 'undefined' ?
            ((clientY - boxRect.top - ((boxRect.height - imageBaseSize.height) / 2)) / imageBaseSize.height) :
            0.5;

        const currentImageWidth  = imageBaseSize.width * currentZoomMultiplier;
        const currentImageHeight = imageBaseSize.height * currentZoomMultiplier;

        const nextImageWidth  = imageBaseSize.width * nextZoomMultiplier;
        const nextImageHeight = imageBaseSize.height * nextZoomMultiplier;

        const deltaX = (currentImageWidth - nextImageWidth) * (percentXInCurrentBox - 0.5);
        const deltaY = (currentImageHeight - nextImageHeight) * (percentYInCurrentBox - 0.5);

        let nextOffsetX = this.state.offsetX - deltaX;
        let nextOffsetY = this.state.offsetY - deltaY;

        // When zooming out, limit the offset so things don't get left askew
        const maxOffsets = this.getMaxOffsets();
        if (this.state.zoomLevel > nextZoomLevel) {
            nextOffsetX = Math.max(maxOffsets.minX, Math.min(maxOffsets.maxX, nextOffsetX));
            nextOffsetY = Math.max(maxOffsets.minY, Math.min(maxOffsets.maxY, nextOffsetY));
        }

        this.setState({
            zoomLevel: nextZoomLevel,
            offsetX:   nextOffsetX,
            offsetY:   nextOffsetY,
        });
    }

    closeIfClickInner(event) {
        if (event.target.className.search(/\binner\b/) > -1) {
            this.requestClose(event);
        }
    }

    // Detach key and mouse input events
    detachListeners() {
        if (this.listenersAttached) {
            window.removeEventListener('resize', this.handleWindowResize);
            window.removeEventListener('mouseup', this.handleMouseUp);
            window.removeEventListener('touchend', this.handleMouseUp);

            if (isInIframe()) {
                window.top.removeEventListener('mouseup', this.handleMouseUp);
                window.top.removeEventListener('touchend', this.handleMouseUp);
            }

            this.listenersAttached = false;
        }
    }

    // Get info for the best suited image to display with the given srcType
    getBestImageForType(srcType) {
        let imageSrc = this.props[srcType];
        let fitSizes = {};

        if (this.isImageLoaded(imageSrc)) {
            // Use full-size image if available
            fitSizes = this.getFitSizes(this.imageCache[imageSrc].width, this.imageCache[imageSrc].height);
        } else if (this.isImageLoaded(this.props[`${srcType}Thumbnail`])) {
            // Fall back to using thumbnail if the image has not been loaded
            imageSrc = this.props[`${srcType}Thumbnail`];
            fitSizes = this.getFitSizes(this.imageCache[imageSrc].width, this.imageCache[imageSrc].height, true);
        } else {
            return null;
        }

        return {
            src:    imageSrc,
            height: fitSizes.height,
            width:  fitSizes.width,
        };
    }

    // Get sizing for when an image is larger than the window
    getFitSizes(width, height, stretch) {
        const boxSize = this.getLightboxRect();
        let maxHeight = boxSize.height - (this.props.imagePadding * 2);
        let maxWidth  = boxSize.width - (this.props.imagePadding * 2);

        if (!stretch) {
            maxHeight = Math.min(maxHeight, height);
            maxWidth  = Math.min(maxWidth, width);
        }

        const maxRatio = maxWidth / maxHeight;
        const srcRatio = width / height;

        if (maxRatio > srcRatio) { // height is the constraining dimension of the photo
            return {
                width:  width * maxHeight / height,
                height: maxHeight,
            };
        }

        return {
            width:  maxWidth,
            height: height * maxWidth / width,
        };
    }

    getMaxOffsets(zoomLevel = this.state.zoomLevel) {
        const currentImageInfo = this.getBestImageForType('mainSrc');
        if (currentImageInfo === null) {
            return { maxX: 0, minX: 0, maxY: 0, minY: 0 };
        }

        const boxSize        = this.getLightboxRect();
        const zoomMultiplier = this.getZoomMultiplier(zoomLevel);

        let maxX = 0;
        if ((zoomMultiplier * currentImageInfo.width) - boxSize.width < 0) {
            // if there is still blank space in the X dimension, don't limit except to the opposite edge
            maxX = (boxSize.width - (zoomMultiplier * currentImageInfo.width)) / 2;
        } else {
            maxX = ((zoomMultiplier * currentImageInfo.width) - boxSize.width) / 2;
        }

        let maxY = 0;
        if ((zoomMultiplier * currentImageInfo.height) - boxSize.height < 0) {
            // if there is still blank space in the Y dimension, don't limit except to the opposite edge
            maxY = (boxSize.height - (zoomMultiplier * currentImageInfo.height)) / 2;
        } else {
            maxY = ((zoomMultiplier * currentImageInfo.height) - boxSize.height) / 2;
        }

        return {
            maxX,
            maxY,
            minX: -1 * maxX,
            minY: -1 * maxY,
        };
    }

    // Get image src types
    getSrcTypes() {
        return [
            {
                name:      'mainSrc',
                keyEnding: `i${this.keyCounter}`,
            },
            {
                name:      'mainSrcThumbnail',
                keyEnding: `t${this.keyCounter}`,
            },
            {
                name:      'nextSrc',
                keyEnding: `i${this.keyCounter + 1}`,
            },
            {
                name:      'nextSrcThumbnail',
                keyEnding: `t${this.keyCounter + 1}`,
            },
            {
                name:      'prevSrc',
                keyEnding: `i${this.keyCounter - 1}`,
            },
            {
                name:      'prevSrcThumbnail',
                keyEnding: `t${this.keyCounter - 1}`,
            },
        ];
    }

    /**
     * Get sizing when the image is scaled
     */
    getZoomMultiplier(zoomLevel = this.state.zoomLevel) {
        return ZOOM_RATIO ** zoomLevel;
    }

    /**
     * Get the size of the lightbox in pixels
     */
    getLightboxRect() {
        if (this.outerEl) {
            return this.outerEl.getBoundingClientRect();
        }

        return {
            width:  getWindowWidth(),
            height: getWindowHeight(),
            top: 0,
            right: 0,
            bottom: 0,
            left: 0,
        };
    }

    /**
     * Handle user keyboard actions
     */
    handleKeyInput(event) {
        event.stopPropagation();

        // Ignore key input during animations
        if (this.isAnimating()) {
            return;
        }

        // Allow slightly faster navigation through the images when user presses keys repeatedly
        if (event.type === 'keyup') {
            this.lastKeyDownTime -= this.props.keyRepeatKeyupBonus;
            return;
        }

        const keyCode = event.which || event.keyCode;

        // Ignore key presses that happen too close to each other (when rapid fire key pressing or holding down the key)
        // But allow it if it's a lightbox closing action
        const currentTime = new Date();
        if ((currentTime.getTime() - this.lastKeyDownTime) < this.props.keyRepeatLimit &&
            keyCode !== KEYS.ESC
        ) {
            return;
        }
        this.lastKeyDownTime = currentTime.getTime();

        switch (keyCode) {
        // ESC key closes the lightbox
        case KEYS.ESC:
            event.preventDefault();
            this.requestClose(event);
            break;

        // Left arrow key moves to previous image
        case KEYS.LEFT_ARROW:
            if (!this.props.prevSrc) {
                return;
            }

            event.preventDefault();
            this.keyPressed = true;
            this.requestMovePrev(event);
            break;

        // Right arrow key moves to next image
        case KEYS.RIGHT_ARROW:
            if (!this.props.nextSrc) {
                return;
            }

            event.preventDefault();
            this.keyPressed = true;
            this.requestMoveNext(event);
            break;

        default:
        }
    }

    /**
     * Handle a mouse wheel event over the lightbox container
     */
    handleOuterMousewheel(event) {
        // Prevent scrolling of the background
        event.preventDefault();
        event.stopPropagation();

        const xThreshold = WHEEL_MOVE_X_THRESHOLD;
        let actionDelay = 0;
        const imageMoveDelay = 500;

        clearTimeout(this.resetScrollTimeout);
        this.resetScrollTimeout = setTimeout(() => {
            this.scrollX = 0;
            this.scrollY = 0;
        }, 300);

        // Prevent rapid-fire zoom behavior
        if (this.wheelActionTimeout !== null || this.isAnimating()) {
            return;
        }

        if (Math.abs(event.deltaY) < Math.abs(event.deltaX)) {
            // handle horizontal scrolls with image moves
            this.scrollY = 0;
            this.scrollX += event.deltaX;

            const bigLeapX = xThreshold / 2;
            // If the scroll amount has accumulated sufficiently, or a large leap was taken
            if (this.scrollX >= xThreshold || event.deltaX >= bigLeapX) {
                // Scroll right moves to next
                this.requestMoveNext(event);
                actionDelay = imageMoveDelay;
                this.scrollX = 0;
            } else if (this.scrollX <= -1 * xThreshold || event.deltaX <= -1 * bigLeapX) {
                // Scroll left moves to previous
                this.requestMovePrev(event);
                actionDelay = imageMoveDelay;
                this.scrollX = 0;
            }
        }

        // Allow successive actions after the set delay
        if (actionDelay !== 0) {
            this.wheelActionTimeout = setTimeout(() => {
                this.wheelActionTimeout = null;
            }, actionDelay);
        }
    }

    handleImageMouseWheel(event) {
        event.preventDefault();
        const yThreshold = WHEEL_MOVE_Y_THRESHOLD;

        if (Math.abs(event.deltaY) >= Math.abs(event.deltaX)) {
            event.stopPropagation();
            // If the vertical scroll amount was large enough, perform a zoom
            if (Math.abs(event.deltaY) < yThreshold) {
                return;
            }

            this.scrollX = 0;
            this.scrollY += event.deltaY;

            this.changeZoom(
                this.state.zoomLevel - event.deltaY,
                event.clientX,
                event.clientY
            );
        }
    }

    /**
     * Handle a double click on the current image
     */
    handleImageDoubleClick(event) {
        if (this.state.zoomLevel > MIN_ZOOM_LEVEL) {
            // A double click when zoomed in zooms all the way out
            this.changeZoom(
                MIN_ZOOM_LEVEL,
                event.clientX,
                event.clientY
            );
        } else {
            // A double click when zoomed all the way out zooms in
            this.changeZoom(
                this.state.zoomLevel + ZOOM_BUTTON_INCREMENT_SIZE,
                event.clientX,
                event.clientY
            );
        }
    }

    /**
     * Handle a mouse click ending in the lightbox container
     */
    handleMouseUp() {
        if (!this.isDragging) {
            return;
        }

        this.isDragging = false;

        // Snap image back into frame if outside max offset range
        const maxOffsets = this.getMaxOffsets();
        const nextOffsetX = Math.max(maxOffsets.minX, Math.min(maxOffsets.maxX, this.state.offsetX));
        const nextOffsetY = Math.max(maxOffsets.minY, Math.min(maxOffsets.maxY, this.state.offsetY));
        if (nextOffsetX !== this.state.offsetX || nextOffsetY !== this.state.offsetY) {
            this.setState({
                offsetX:       nextOffsetX,
                offsetY:       nextOffsetY,
                shouldAnimate: true,
            });

            setTimeout(() => {
                this.setState({ shouldAnimate: false });
            }, this.props.animationDuration);
        }
    }

    // Handle move start over the lightbox container
    // This happens:
    // - On a mouseDown event
    // - On a touchstart event
    handleMoveStart(clientX, clientY) {
        // Only allow dragging when zoomed
        if (this.state.zoomLevel <= MIN_ZOOM_LEVEL) {
            return;
        }

        this.isDragging       = true;
        this.dragStartX       = clientX;
        this.dragStartY       = clientY;
        this.dragStartOffsetX = this.state.offsetX;
        this.dragStartOffsetY = this.state.offsetY;
    }

    // Handle the mouse clicking down in the lightbox container
    handleOuterMouseDown(event) {
        event.preventDefault();
        this.handleMoveStart(event.clientX, event.clientY);
    }

    // Touch screen version of handleOuterMouseDown()
    handleOuterTouchStart(event) {
        const touchObj = event.changedTouches[0];
        this.handleMoveStart(parseInt(touchObj.clientX, 10), parseInt(touchObj.clientY, 10));
    }

    // Handle dragging over the lightbox container
    // This happens:
    // - After a mouseDown and before a mouseUp event
    // - After a touchstart and before a touchend event
    handleMove(clientX, clientY) {
        if (!this.isDragging) {
            return;
        }

        const newOffsetX = (this.dragStartX - clientX) + this.dragStartOffsetX;
        const newOffsetY = (this.dragStartY - clientY) + this.dragStartOffsetY;
        if (this.state.offsetX !== newOffsetX || this.state.offsetY !== newOffsetY) {
            this.setState({
                offsetX: newOffsetX,
                offsetY: newOffsetY,
            });
        }
    }

    // Handle the mouse dragging over the lightbox container
    // (after a mouseDown and before a mouseUp event)
    handleOuterMouseMove(event) {
        this.handleMove(event.clientX, event.clientY);
    }

    // Touch screen version of handleOuterMouseMove()
    handleOuterTouchMove(event) {
        event.preventDefault();

        // We shouldn't go any further if we're not zoomed
        if (this.state.zoomLevel <= MIN_ZOOM_LEVEL) {
            return;
        }

        const touchObj = event.changedTouches[0];
        this.handleMove(parseInt(touchObj.clientX, 10), parseInt(touchObj.clientY, 10));
    }

    // Handle the window resize event
    handleWindowResize() {
        clearTimeout(this.resizeTimeout);
        this.resizeTimeout = setTimeout(this.forceUpdate.bind(this), 100);
    }

    handleZoomInButtonClick() {
        this.changeZoom(this.state.zoomLevel + ZOOM_BUTTON_INCREMENT_SIZE);
    }

    handleZoomOutButtonClick() {
        this.changeZoom(this.state.zoomLevel - ZOOM_BUTTON_INCREMENT_SIZE);
    }

    // Detach key and mouse input events
    isAnimating() {
        return this.state.shouldAnimate || this.state.isClosing;
    }

    // Check if image is loaded
    isImageLoaded(imageSrc) {
        return imageSrc && (imageSrc in this.imageCache) && this.imageCache[imageSrc].loaded;
    }

    // Load image from src and call callback with image width and height on load
    loadImage(imageSrc, callback) {
        // Return the image info if it is already cached
        if (this.isImageLoaded(imageSrc)) {
            setTimeout(() => {
                callback(null, this.imageCache[imageSrc].width, this.imageCache[imageSrc].height);
            }, 1);
            return;
        }

        const that = this;
        const inMemoryImage = new Image();

        inMemoryImage.onerror = function onError() {
            callback('image load error');
        };

        inMemoryImage.onload = function onLoad() {
            that.imageCache[imageSrc] = {
                loaded: true,
                width:  this.width,
                height: this.height,
            };

            callback(null, this.width, this.height);
        };

        inMemoryImage.src = imageSrc;
    }

    // Load all images and their thumbnails
    loadAllImages(props = this.props) {
        const generateImageLoadedCallback = (srcType, imageSrc) => (err) => {
            // Give up showing image on error
            if (err) {
                if (window.console) {
                    window.console.warn(err);
                }
                return;
            }

            // Don't rerender if the src is not the same as when the load started
            // or if the component has unmounted
            if (this.props[srcType] !== imageSrc || !this.mounted) {
                return;
            }

            // Force rerender with the new image
            this.forceUpdate();
        };

        // Load the images
        this.getSrcTypes().forEach((srcType) => {
            const type = srcType.name;

            // Load unloaded images
            if (props[type] && !this.isImageLoaded(props[type])) {
                this.loadImage(props[type], generateImageLoadedCallback(type, props[type]));
            }
        });
    }

    // Request that the lightbox be closed
    requestClose(event) {
        // Call the parent close request
        const closeLightbox = () => this.props.onCloseRequest(event);

        if (this.props.animationDisabled ||
            (event.type === 'keydown' && !this.props.animationOnKeyInput)
        ) {
            // No animation
            return closeLightbox();
        }

        // With animation
        // Start closing animation
        this.setState({ isClosing: true });

        // Perform the actual closing at the end of the animation
        setTimeout(closeLightbox, this.props.animationDuration);
    }

    requestMove(direction, event) {
        // Reset the zoom level on image move
        const nextState = {
            zoomLevel: MIN_ZOOM_LEVEL,
            offsetX:   0,
            offsetY:   0,
        };

        // Enable animated states
        if (!this.props.animationDisabled && (!this.keyPressed || this.props.animationOnKeyInput)) {
            nextState.shouldAnimate = true;
            setTimeout(
                () => this.setState({ shouldAnimate: false }),
                this.props.animationDuration
            );
        }
        this.keyPressed = false;

        this.moveRequested = true;

        if (direction === 'prev') {
            this.keyCounter--;
            this.setState(nextState);
            this.props.onMovePrevRequest(event);
        } else {
            this.keyCounter++;
            this.setState(nextState);
            this.props.onMoveNextRequest(event);
        }
    }

    // Request to transition to the next image
    requestMoveNext(event) {
        this.requestMove('next', event);
    }

    // Request to transition to the previous image
    requestMovePrev(event) {
        this.requestMove('prev', event);
    }

    // Request to transition to the previous image
    static getTransform({ x = null, y = null, zoom = null }) {
        const isOldIE = _ieVersion < 10;
        const transforms = [];
        if (x !== null || y !== null) {
            transforms.push(isOldIE ?
                `translate(${x || 0}px,${y || 0}px)` :
                `translate3d(${x || 0}px,${y || 0}px,0)`
            );
        }

        if (zoom !== null) {
            transforms.push(isOldIE ?
                `scale(${zoom})` :
                `scale3d(${zoom},${zoom},1)`
            );
        }

        return {
            [isOldIE ? 'msTransform' : 'transform']:
                transforms.length === 0 ? 'none' : transforms.join(' '),
        };
    }

    render() {
        const {
            animationDisabled,
            animationDuration,
            clickOutsideToClose,
            discourageDownloads,
            enableZoom,
            imageTitle,
            nextSrc,
            prevSrc,
            toolbarButtons,
            reactModalStyle,
        } = this.props;
        const {
            zoomLevel,
            offsetX,
            offsetY,
            isClosing,
        } = this.state;

        const boxSize = this.getLightboxRect();
        let transitionStyle = {};

        // Transition settings for sliding animations
        if (!animationDisabled && this.isAnimating()) {
            transitionStyle = {
                ...transitionStyle,
                transition: `transform ${animationDuration}ms`,
            };
        }

        // Key endings to differentiate between images with the same src
        const keyEndings = {};
        this.getSrcTypes().forEach(({ name, keyEnding }) => {
            keyEndings[name] = keyEnding;
        });

        // Images to be displayed
        const images = [];
        const addImage = (srcType, imageClass, baseStyle = {}) => {
            // Ignore types that have no source defined for their full size image
            if (!this.props[srcType]) {
                return;
            }

            const imageStyle = { ...baseStyle, ...transitionStyle };
            if (zoomLevel > MIN_ZOOM_LEVEL) {
                imageStyle.cursor = 'move';
            }

            const bestImageInfo = this.getBestImageForType(srcType);
            if (bestImageInfo === null) {
                let loadingIcon;
                if (_ieVersion < 10) {
                    loadingIcon = (
                        <div className={styles.loadingContainer__icon}>
                            {translate('Loading...')}
                        </div>
                    );
                } else {
                    loadingIcon = (
                        <div className={`ril-loading-circle ${styles.loadingCircle} ${styles.loadingContainer__icon}`}>
                            <div className={`ril-loading-circle-point ${styles.loadingCirclePoint}`} />
                            <div className={`ril-loading-circle-point ${styles.loadingCirclePoint}`} />
                            <div className={`ril-loading-circle-point ${styles.loadingCirclePoint}`} />
                            <div className={`ril-loading-circle-point ${styles.loadingCirclePoint}`} />
                            <div className={`ril-loading-circle-point ${styles.loadingCirclePoint}`} />
                            <div className={`ril-loading-circle-point ${styles.loadingCirclePoint}`} />
                            <div className={`ril-loading-circle-point ${styles.loadingCirclePoint}`} />
                            <div className={`ril-loading-circle-point ${styles.loadingCirclePoint}`} />
                            <div className={`ril-loading-circle-point ${styles.loadingCirclePoint}`} />
                            <div className={`ril-loading-circle-point ${styles.loadingCirclePoint}`} />
                            <div className={`ril-loading-circle-point ${styles.loadingCirclePoint}`} />
                            <div className={`ril-loading-circle-point ${styles.loadingCirclePoint}`} />
                        </div>
                    );
                }

                // Fall back to loading icon if the thumbnail has not been loaded
                images.push(
                    <div
                        className={`${imageClass} ${styles.image} not-loaded ril-not-loaded`}
                        style={imageStyle}
                        key={this.props[srcType] + keyEndings[srcType]}
                    >
                        <div className={styles.loadingContainer} >
                            {loadingIcon}
                        </div>
                    </div>
                );

                return;
            }

            imageStyle.width  = bestImageInfo.width;
            imageStyle.height = bestImageInfo.height;

            const imageSrc = bestImageInfo.src;
            if (discourageDownloads) {
                imageStyle.backgroundImage = `url('${imageSrc}')`;
                images.push(
                    <div
                        className={`${imageClass} ${styles.image} ${styles.imageDiscourager}`}
                        onDoubleClick={this.handleImageDoubleClick}
                        onWheel={this.handleImageMouseWheel}
                        style={imageStyle}
                        key={imageSrc + keyEndings[srcType]}
                    >
                        <div className={`download-blocker ril-download-blocker ${styles.downloadBlocker}`} />
                    </div>
                );
            } else {
                images.push(
                    <img
                        className={`${imageClass} ${styles.image}`}
                        onDoubleClick={this.handleImageDoubleClick}
                        onWheel={this.handleImageMouseWheel}
                        style={imageStyle}
                        src={imageSrc}
                        key={imageSrc + keyEndings[srcType]}
                        alt={imageTitle || translate('Image')}
                    />
                );
            }
        };

        const zoomMultiplier = this.getZoomMultiplier();
        // Next Image (displayed on the right)
        addImage(
            'nextSrc',
            `image-next ril-image-next ${styles.imageNext}`,
            ReactImageLightbox.getTransform({ x: boxSize.width })
        );
        // Main Image
        addImage(
            'mainSrc',
            'image-current ril-image-current',
            ReactImageLightbox.getTransform({
                x: -1 * offsetX,
                y: -1 * offsetY,
                zoom: zoomMultiplier,
            })
        );
        // Previous Image (displayed on the left)
        addImage(
            'prevSrc',
            `image-prev ril-image-prev ${styles.imagePrev}`,
            ReactImageLightbox.getTransform({ x: -1 * boxSize.width })
        );

        const noop = () => {};

        // Prepare styles and handlers for the zoom in/out buttons
        const zoomInButtonClasses  = [styles.toolbarItemChild, styles.builtinButton, styles.zoomInButton];
        const zoomOutButtonClasses = [styles.toolbarItemChild, styles.builtinButton, styles.zoomOutButton];
        let zoomInButtonHandler    = this.handleZoomInButtonClick;
        let zoomOutButtonHandler   = this.handleZoomOutButtonClick;

        // Disable zooming in when zoomed all the way in
        if (zoomLevel === MAX_ZOOM_LEVEL) {
            zoomInButtonClasses.push(styles.builtinButtonDisabled);
            zoomInButtonHandler = noop;
        }

        // Disable zooming out when zoomed all the way out
        if (zoomLevel === MIN_ZOOM_LEVEL) {
            zoomOutButtonClasses.push(styles.builtinButtonDisabled);
            zoomOutButtonHandler = noop;
        }

        // Ignore clicks during animation
        if (this.isAnimating()) {
            zoomInButtonHandler  = noop;
            zoomOutButtonHandler = noop;
        }

        const modalStyle = {
            overlay: {
                zIndex:          1000,
                backgroundColor: 'transparent',
                ...reactModalStyle.overlay, // Allow style overrides via props
            },
            content: {
                backgroundColor: 'transparent',
                overflow:        'hidden', // Needed, otherwise keyboard shortcuts scroll the page
                border:          'none',
                borderRadius:    0,
                padding:         0,
                top:             0,
                left:            0,
                right:           0,
                bottom:          0,
                ...reactModalStyle.content, // Allow style overrides via props
            },
        };

        // DEPRECATION NOTICE
        // All unprefixed classes (listed below) will be removed in v4.0.0.
        // Use their `ril-` prefixed alternatives instead.
        //
        // DEPRECATED: close, closing, download-blocker, image-current,
        //             image-next, image-prev, inner, next-button, not-loaded,
        //             outer, prev-button, toolbar, toolbar-left, toolbar-right,
        //             zoom-in, zoom-out

        return (
            <Modal
                isOpen
                onRequestClose={clickOutsideToClose ? this.requestClose : noop}
                onAfterOpen={() => this.outerEl && this.outerEl.focus()} // Focus on the div with key handlers
                style={modalStyle}
            >
                <div // eslint-disable-line jsx-a11y/no-static-element-interactions
                    // Floating modal with closing animations
                    className={`outer ril-outer ${styles.outer} ${styles.outerAnimating}` +
                        (isClosing ? ` closing ril-closing ${styles.outerClosing}` : '')
                    }
                    style={{
                        transition:         `opacity ${animationDuration}ms`,
                        animationDuration:  `${animationDuration}ms`,
                        animationDirection: isClosing ? 'normal' : 'reverse',
                    }}
                    ref={(el) => { this.outerEl = el; }}
                    onWheel={this.handleOuterMousewheel}
                    onMouseMove={this.handleOuterMouseMove}
                    onMouseDown={this.handleOuterMouseDown}
                    onTouchStart={this.handleOuterTouchStart}
                    onTouchMove={this.handleOuterTouchMove}
                    tabIndex="-1" // Enables key handlers on div
                    onKeyDown={this.handleKeyInput}
                    onKeyUp={this.handleKeyInput}
                >

                    <div // eslint-disable-line jsx-a11y/no-static-element-interactions
                        // Image holder
                        className={`inner ril-inner ${styles.inner}`}
                        onClick={clickOutsideToClose ? this.closeIfClickInner : noop}
                    >
                        {images}
                    </div>

<<<<<<< HEAD
                    {prevSrc &&
                        <button // Move to previous image button
                            type="button"
                            className={`prev-button ril-prev-button ${styles.navButtons} ${styles.navButtonPrev}`}
                            key="prev"
                            onClick={!this.isAnimating() ? this.requestMovePrev : noop} // Ignore clicks during animation
                        />
                    }

                    {nextSrc &&
                        <button // Move to next image button
                            type="button"
                            className={`next-button ril-next-button ${styles.navButtons} ${styles.navButtonNext}`}
                            key="next"
                            onClick={!this.isAnimating() ? this.requestMoveNext : noop} // Ignore clicks during animation
                        />
=======
                    {!prevSrc ? '' :
                    <button // Move to previous image button
                        type="button"
                        className={`prev-button ril-prev-button ${styles.navButtons} ${styles.navButtonPrev}`}
                        key="prev"
                        onClick={!this.isAnimating() ? this.requestMovePrev : noop} // Ignore clicks during animation
                    />
                    }

                    {!nextSrc ? '' :
                    <button // Move to next image button
                        type="button"
                        className={`next-button ril-next-button ${styles.navButtons} ${styles.navButtonNext}`}
                        key="next"
                        onClick={!this.isAnimating() ? this.requestMoveNext : noop} // Ignore clicks during animation
                    />
>>>>>>> e0448c5b
                    }

                    <div // Lightbox toolbar
                        className={`toolbar ril-toolbar ${styles.toolbar}`}
                    >
                        <ul className={`toolbar-left ril-toolbar-left ${styles.toolbarSide} ${styles.toolbarLeftSide}`}>
                            <li className={`ril-toolbar__item ${styles.toolbarItem}`}>
                                <span className={`ril-toolbar__item__child ${styles.toolbarItemChild}`}>
                                    {imageTitle}
                                </span>
                            </li>
                        </ul>

                        <ul
                            className={[
                                'toolbar-right',
                                'ril-toolbar-right',
                                styles.toolbarSide,
                                styles.toolbarRightSide,
                            ].join(' ')}
                        >
                            {!toolbarButtons ? '' : toolbarButtons.map((button, i) => (
                                <li key={i} className={`ril-toolbar__item ${styles.toolbarItem}`}>{button}</li>
                            ))}

                            {enableZoom &&
                                <li className={`ril-toolbar__item ${styles.toolbarItem}`}>
                                    <button // Lightbox zoom in button
                                        type="button"
                                        key="zoom-in"
                                        className={`zoom-in ril-zoom-in ${zoomInButtonClasses.join(' ')}`}
                                        onClick={zoomInButtonHandler}
                                    />
                                </li>
                            }

                            {enableZoom &&
                                <li className={`ril-toolbar__item ${styles.toolbarItem}`}>
                                    <button // Lightbox zoom out button
                                        type="button"
                                        key="zoom-out"
                                        className={`zoom-out ril-zoom-out ${zoomOutButtonClasses.join(' ')}`}
                                        onClick={zoomOutButtonHandler}
                                    />
                                </li>
                            }

                            <li className={`ril-toolbar__item ${styles.toolbarItem}`}>
                                <button // Lightbox close button
                                    type="button"
                                    key="close"
                                    className={'close ril-close ril-toolbar__item__child' +
                                        ` ${styles.toolbarItemChild} ${styles.builtinButton} ${styles.closeButton}`
                                    }
                                    onClick={!this.isAnimating() ? this.requestClose : noop} // Ignore clicks during animation
                                />
                            </li>
                        </ul>
                    </div>

                    {!this.props.imageCaption ? '' :
                    <div // Image caption
                        onWheel={this.handleCaptionMousewheel}
                        onMouseDown={this.handleCaptionMouseDown}
                        className={`ril-caption ${styles.caption}`}
                    >
                        <div
                            className={`ril-caption-content ${styles.captionContent}`}
                        >
                            {this.props.imageCaption}
                        </div>
                    </div>
                    }

                </div>
            </Modal>
        );
    }
}

ReactImageLightbox.propTypes = {
    //-----------------------------
    // Image sources
    //-----------------------------

    // Main display image url
    mainSrc: PropTypes.string.isRequired, // eslint-disable-line react/no-unused-prop-types

    // Previous display image url (displayed to the left)
    // If left undefined, movePrev actions will not be performed, and the button not displayed
    prevSrc: PropTypes.string,

    // Next display image url (displayed to the right)
    // If left undefined, moveNext actions will not be performed, and the button not displayed
    nextSrc: PropTypes.string,

    //-----------------------------
    // Image thumbnail sources
    //-----------------------------

    // Thumbnail image url corresponding to props.mainSrc
    mainSrcThumbnail: PropTypes.string, // eslint-disable-line react/no-unused-prop-types

    // Thumbnail image url corresponding to props.prevSrc
    prevSrcThumbnail: PropTypes.string, // eslint-disable-line react/no-unused-prop-types

    // Thumbnail image url corresponding to props.nextSrc
    nextSrcThumbnail: PropTypes.string, // eslint-disable-line react/no-unused-prop-types

    //-----------------------------
    // Event Handlers
    //-----------------------------

    // Close window event
    // Should change the parent state such that the lightbox is not rendered
    onCloseRequest: PropTypes.func.isRequired,

    // Move to previous image event
    // Should change the parent state such that props.prevSrc becomes props.mainSrc,
    //  props.mainSrc becomes props.nextSrc, etc.
    onMovePrevRequest: PropTypes.func,

    // Move to next image event
    // Should change the parent state such that props.nextSrc becomes props.mainSrc,
    //  props.mainSrc becomes props.prevSrc, etc.
    onMoveNextRequest: PropTypes.func,

    //-----------------------------
    // Download discouragement settings
    //-----------------------------

    // Enable download discouragement (prevents [right-click -> Save Image As...])
    discourageDownloads: PropTypes.bool,

    //-----------------------------
    // Animation settings
    //-----------------------------

    // Disable all animation
    animationDisabled: PropTypes.bool,

    // Disable animation on actions performed with keyboard shortcuts
    animationOnKeyInput: PropTypes.bool,

    // Animation duration (ms)
    animationDuration: PropTypes.number,

    //-----------------------------
    // Keyboard shortcut settings
    //-----------------------------

    // Required interval of time (ms) between key actions
    // (prevents excessively fast navigation of images)
    keyRepeatLimit: PropTypes.number,

    // Amount of time (ms) restored after each keyup
    // (makes rapid key presses slightly faster than holding down the key to navigate images)
    keyRepeatKeyupBonus: PropTypes.number,

    //-----------------------------
    // Image info
    //-----------------------------

    // Image title
    imageTitle: PropTypes.node,

    // Image caption
    imageCaption: PropTypes.node,

    //-----------------------------
    // Lightbox style
    //-----------------------------

    // Set z-index style, etc., for the parent react-modal (format: https://github.com/reactjs/react-modal#styles )
    reactModalStyle: PropTypes.object,

    // Padding (px) between the edge of the window and the lightbox
    imagePadding: PropTypes.number,

    //-----------------------------
    // Other
    //-----------------------------

    // Array of custom toolbar buttons
    toolbarButtons: PropTypes.arrayOf(PropTypes.node),

    // When true, clicks outside of the image close the lightbox
    clickOutsideToClose: PropTypes.bool,

    // Set to false to disable zoom functionality and hide zoom buttons
    enableZoom: PropTypes.bool,
};

ReactImageLightbox.defaultProps = {
    onMovePrevRequest: () => {},
    onMoveNextRequest: () => {},

    discourageDownloads: false,

    animationDisabled:   false,
    animationOnKeyInput: false,
    animationDuration:   300,

    keyRepeatLimit:      180,
    keyRepeatKeyupBonus: 40,

    reactModalStyle:     {},
    imagePadding:        10,
    clickOutsideToClose: true,
    enableZoom:          true,
};

export default ReactImageLightbox;<|MERGE_RESOLUTION|>--- conflicted
+++ resolved
@@ -1084,7 +1084,6 @@
                         {images}
                     </div>
 
-<<<<<<< HEAD
                     {prevSrc &&
                         <button // Move to previous image button
                             type="button"
@@ -1101,24 +1100,6 @@
                             key="next"
                             onClick={!this.isAnimating() ? this.requestMoveNext : noop} // Ignore clicks during animation
                         />
-=======
-                    {!prevSrc ? '' :
-                    <button // Move to previous image button
-                        type="button"
-                        className={`prev-button ril-prev-button ${styles.navButtons} ${styles.navButtonPrev}`}
-                        key="prev"
-                        onClick={!this.isAnimating() ? this.requestMovePrev : noop} // Ignore clicks during animation
-                    />
-                    }
-
-                    {!nextSrc ? '' :
-                    <button // Move to next image button
-                        type="button"
-                        className={`next-button ril-next-button ${styles.navButtons} ${styles.navButtonNext}`}
-                        key="next"
-                        onClick={!this.isAnimating() ? this.requestMoveNext : noop} // Ignore clicks during animation
-                    />
->>>>>>> e0448c5b
                     }
 
                     <div // Lightbox toolbar
